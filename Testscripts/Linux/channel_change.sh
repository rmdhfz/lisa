--- conflicted
+++ resolved
@@ -46,21 +46,6 @@
 			echo "$_vmbus_ch:$_cpu" >> $OriginalSource
 			if [ $_cpu != 0 ]; then
 				idle_cpus+=($_cpu)
-<<<<<<< HEAD
-				# Set 0 to online file, echo 0 > /sys/devices/system/cpu/cpu<number>/online
-				oldState=$(cat /sys/devices/system/cpu/cpu$_cpu/online)
-				echo 0 > /sys/devices/system/cpu/cpu$_cpu/online 2>&1
-				sleep 1
-				newState=$(cat /sys/devices/system/cpu/cpu$_cpu/online)
-				# Verify the cpu id change
-				if [[ $newState = $oldState ]]; then
-					LogMsg "Successfully verified NO cpu state change, because it was used."
-				else
-					LogErr "Failed to verify the cpu state NO change. Expected $oldState, found $newState"
-					failed_count=$((failed_count+1))
-				fi
-=======
->>>>>>> 28a9a3a5
 
 				# Now reset this cpu id to 0.
 				LogMsg "Set the vmbus channel $_vmbus_ch's cpu to the default cpu, 0"
@@ -136,18 +121,6 @@
 			_cpu=$(echo $line | cut -d ":" -f 2)
 			if [ $_cpu != 0 ]; then
 				LogMsg "Testing for sysfs: $_path, vmbus channel: $_vmbus_ch, cpu id: $_cpu"
-<<<<<<< HEAD
-				# read the cpu id from the actual system
-				_cpu_id=$(cat $_path/channels/$_vmbus_ch/cpu)
-				# The current cpu id should be 0
-				if [ $_cpu_id = 0 ]; then
-					LogMsg "Verified the current cpu id is 0"
-				else
-					LogErr "Failed to verify the currenct cpu id. Expected 0 but found $_cpu_id"
-					failed_count=$((failed_count+1))
-				fi
-=======
->>>>>>> 28a9a3a5
 				# Change to random number
 				cpu_rdn=$(($RANDOM % $max_cpu))
 				echo $cpu_rdn > $_path/channels/$_vmbus_ch/cpu
